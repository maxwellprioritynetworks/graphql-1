--- conflicted
+++ resolved
@@ -82,10 +82,6 @@
     OR?: GraphQLOptionsArg[];
 }
 
-<<<<<<< HEAD
 export type AuthOperations = "create" | "read" | "update" | "delete" | "connect" | "disconnect";
-=======
-export type AuthOperations = "create" | "read" | "update" | "delete";
 
-export type TimeStampOperations = "create" | "update";
->>>>>>> 819d58a2
+export type TimeStampOperations = "create" | "update";