import { InputValueDefinitionNode, DirectiveNode } from "graphql";

/**
 * Metadata about a field.type on either
 * FieldDefinitionNode or InputValueDefinitionNode.
 */
export interface TypeMeta {
    name: string;
    array: boolean;
    required: boolean;
    pretty: string;
}

/**
 * Representation a ObjectTypeDefinitionNode field.
 */
export interface BaseField {
    fieldName: string;
    typeMeta: TypeMeta;
    otherDirectives: DirectiveNode[];
    arguments: InputValueDefinitionNode[];
}

/**
 * Representation of the `@relationship` directive and its meta.
 */
export interface RelationField extends BaseField {
    direction: "OUT" | "IN";
    type: string;
    union?: UnionField;
}

/**
 * Representation of the `@cypher` directive and its meta.
 */
export interface CypherField extends BaseField {
    statement: string;
}

/**
 * Representation of any field thats not
 * a cypher directive or relationship directive
 * String, Int, Float, ID, Boolean... (custom scalars).
 */
export interface PrimitiveField extends BaseField {
    autogenerate?: boolean;
}

export type CustomScalarField = BaseField;

export type CustomEnumField = BaseField;

export interface UnionField extends BaseField {
    nodes?: string[];
}

export type InterfaceField = BaseField;

export type ObjectField = BaseField;

export interface DateTimeField extends BaseField {
    timestamps?: TimeStampOperations[];
}

/**
 * Representation of the options arg
 * passed to resolvers.
 */
export interface GraphQLOptionsArg {
    limit?: number;
    skip?: number;
    sort?: string[];
}

/**
 * Representation of the where arg
 * passed to resolvers.
 */
export interface GraphQLWhereArg {
    [k: string]: any | GraphQLOptionsArg | GraphQLOptionsArg[];
    AND?: GraphQLOptionsArg[];
    OR?: GraphQLOptionsArg[];
}

export type AuthOperations = "create" | "read" | "update" | "delete";

<<<<<<< HEAD
/**
 * Whats returned when deleting nodes
 */
export interface DeleteInfo {
    nodesDeleted: number;
    relationshipsDeleted: number;
}
=======
export type TimeStampOperations = "create" | "update";
>>>>>>> 819d58a2
<|MERGE_RESOLUTION|>--- conflicted
+++ resolved
@@ -84,7 +84,6 @@
 
 export type AuthOperations = "create" | "read" | "update" | "delete";
 
-<<<<<<< HEAD
 /**
  * Whats returned when deleting nodes
  */
@@ -92,6 +91,5 @@
     nodesDeleted: number;
     relationshipsDeleted: number;
 }
-=======
-export type TimeStampOperations = "create" | "update";
->>>>>>> 819d58a2
+
+export type TimeStampOperations = "create" | "update";