/*
 * Copyright (c) "Neo4j"
 * Neo4j Sweden AB [http://neo4j.com]
 *
 * This file is part of Neo4j.
 *
 * Licensed under the Apache License, Version 2.0 (the "License");
 * you may not use this file except in compliance with the License.
 * You may obtain a copy of the License at
 *
 *     http://www.apache.org/licenses/LICENSE-2.0
 *
 * Unless required by applicable law or agreed to in writing, software
 * distributed under the License is distributed on an "AS IS" BASIS,
 * WITHOUT WARRANTIES OR CONDITIONS OF ANY KIND, either express or implied.
 * See the License for the specific language governing permissions and
 * limitations under the License.
 */

import { mergeTypeDefs } from "@graphql-tools/merge";
import { IExecutableSchemaDefinition, makeExecutableSchema } from "@graphql-tools/schema";
import { forEachField } from "@graphql-tools/utils";
import {
    DefinitionNode,
    DirectiveDefinitionNode,
    DirectiveNode,
    EnumTypeDefinitionNode,
    GraphQLInt,
    GraphQLNonNull,
    GraphQLSchema,
    GraphQLString,
    InputObjectTypeDefinitionNode,
    InterfaceTypeDefinitionNode,
    NamedTypeNode,
    ObjectTypeDefinitionNode,
    parse,
    print,
    ScalarTypeDefinitionNode,
    UnionTypeDefinitionNode,
} from "graphql";
import {
    SchemaComposer,
    ObjectTypeComposer,
    InputTypeComposerFieldConfigAsObjectDefinition,
    upperFirst,
} from "graphql-compose";
import pluralize from "pluralize";
import { Node, Exclude } from "../classes";
import getAuth from "./get-auth";
import { PrimitiveField, Auth, FullText } from "../types";
import {
    aggregateResolver,
    countResolver,
    createResolver,
    cypherResolver,
    defaultFieldResolver,
    deleteResolver,
    findResolver,
    updateResolver,
    numericalResolver,
} from "./resolvers";
import * as Scalars from "./scalars";
import parseExcludeDirective from "./parse-exclude-directive";
import getCustomResolvers from "./get-custom-resolvers";
import getObjFieldMeta, { ObjectFields } from "./get-obj-field-meta";
import * as point from "./point";
import { graphqlDirectivesToCompose, objectFieldsToComposeFields } from "./to-compose";
import Relationship from "../classes/Relationship";
import getWhereFields from "./get-where-fields";
import { validateDocument } from "./validation";
import * as constants from "../constants";
import createRelationshipFields from "./create-relationship-fields";
import createConnectionFields from "./create-connection-fields";
import { NodeDirective } from "../classes/NodeDirective";
import parseNodeDirective from "./parse-node-directive";
import parseFulltextDirective from "./parse/parse-fulltext-directive";
<<<<<<< HEAD
import { AggregationTypesMapper } from "./aggregations/aggregation-types-mapper";
=======
import getUniqueFields from "./get-unique-fields";
>>>>>>> 96f60cbc

function makeAugmentedSchema(
    { typeDefs, ...schemaDefinition }: IExecutableSchemaDefinition,
    { enableRegex, skipValidateTypeDefs }: { enableRegex?: boolean; skipValidateTypeDefs?: boolean } = {}
): { schema: GraphQLSchema; nodes: Node[]; relationships: Relationship[] } {
    const document = mergeTypeDefs(Array.isArray(typeDefs) ? (typeDefs as string[]) : [typeDefs as string]);

    if (!skipValidateTypeDefs) {
        validateDocument(document);
    }

    const composer = new SchemaComposer();

    // graphql-compose will break if the Point and CartesianPoint types are created but not used,
    // because it will purge the unused types but leave behind orphaned field resolvers
    //
    // These are flags to check whether the types are used and then create them if they are
    let pointInTypeDefs = false;
    let cartesianPointInTypeDefs = false;

    let relationships: Relationship[] = [];

    composer.createObjectTC({
        name: "CreateInfo",
        fields: {
            bookmark: GraphQLString,
            nodesCreated: new GraphQLNonNull(GraphQLInt),
            relationshipsCreated: new GraphQLNonNull(GraphQLInt),
        },
    });

    composer.createObjectTC({
        name: "DeleteInfo",
        fields: {
            bookmark: GraphQLString,
            nodesDeleted: new GraphQLNonNull(GraphQLInt),
            relationshipsDeleted: new GraphQLNonNull(GraphQLInt),
        },
    });

    composer.createObjectTC({
        name: "UpdateInfo",
        fields: {
            bookmark: GraphQLString,
            nodesCreated: new GraphQLNonNull(GraphQLInt),
            nodesDeleted: new GraphQLNonNull(GraphQLInt),
            relationshipsCreated: new GraphQLNonNull(GraphQLInt),
            relationshipsDeleted: new GraphQLNonNull(GraphQLInt),
        },
    });

<<<<<<< HEAD
    const aggregationTypesMapper = new AggregationTypesMapper(composer);
=======
    const composeInt = {
        type: "Int!",
        resolve: numericalResolver,
        args: {},
    };

    const composeFloat = {
        type: "Float!",
        resolve: numericalResolver,
        args: {},
    };

    const composeId = {
        type: "ID!",
        resolve: idResolver,
        args: {},
    };

    // Foreach i if i[1] is ? then we will assume it takes on type { min, max }
    const aggregationSelectionTypeMatrix: [string, any?][] = [
        [
            "ID",
            {
                shortest: composeId,
                longest: composeId,
            },
        ],
        [
            "String",
            {
                shortest: "String!",
                longest: "String!",
            },
        ],
        [
            "Float",
            {
                max: composeFloat,
                min: composeFloat,
                average: composeFloat,
                sum: composeFloat,
            },
        ],
        [
            "Int",
            {
                max: composeInt,
                min: composeInt,
                average: composeFloat,
                sum: composeInt,
            },
        ],
        [
            "BigInt",
            {
                max: "BigInt!",
                min: "BigInt!",
                average: "BigInt!",
                sum: "BigInt!",
            },
        ],
        ["DateTime"],
        ["LocalDateTime"],
        ["LocalTime"],
        ["Time"],
        ["Duration"],
    ];

    const aggregationSelectionTypeNames = aggregationSelectionTypeMatrix.map(([name]) => name);

    const aggregationSelectionTypes = aggregationSelectionTypeMatrix.reduce<
        Record<string, ObjectTypeComposer<unknown, unknown>>
    >((res, [name, fields]) => {
        return {
            ...res,
            [name]: composer.createObjectTC({
                name: `${name}AggregateSelection`,
                fields: fields ?? { min: `${name}!`, max: `${name}!` },
            }),
        };
    }, {});
>>>>>>> 96f60cbc

    composer.createInputTC({
        name: "QueryOptions",
        fields: {
            offset: "Int",
            limit: "Int",
        },
    });

    const sortDirection = composer.createEnumTC({
        name: "SortDirection",
        values: {
            ASC: {
                value: "ASC",
                description: "Sort by field values in ascending order.",
            },
            DESC: {
                value: "DESC",
                description: "Sort by field values in descending order.",
            },
        },
    });

    composer.createObjectTC({
        name: "PageInfo",
        description: "Pagination information (Relay)",
        fields: {
            hasNextPage: "Boolean!",
            hasPreviousPage: "Boolean!",
            startCursor: "String",
            endCursor: "String",
        },
    });

    const customResolvers = getCustomResolvers(document);

    const scalars = document.definitions.filter((x) => x.kind === "ScalarTypeDefinition") as ScalarTypeDefinitionNode[];

    const objectNodes = document.definitions.filter(
        (x) => x.kind === "ObjectTypeDefinition" && !["Query", "Mutation", "Subscription"].includes(x.name.value)
    ) as ObjectTypeDefinitionNode[];

    const enums = document.definitions.filter((x) => x.kind === "EnumTypeDefinition") as EnumTypeDefinitionNode[];

    const inputs = document.definitions.filter(
        (x) => x.kind === "InputObjectTypeDefinition"
    ) as InputObjectTypeDefinitionNode[];

    let interfaces = document.definitions.filter(
        (x) => x.kind === "InterfaceTypeDefinition"
    ) as InterfaceTypeDefinitionNode[];

    const directives = document.definitions.filter(
        (x) => x.kind === "DirectiveDefinition"
    ) as DirectiveDefinitionNode[];

    const unions = document.definitions.filter((x) => x.kind === "UnionTypeDefinition") as UnionTypeDefinitionNode[];

    const relationshipPropertyInterfaceNames = new Set<string>();
    const interfaceRelationshipNames = new Set<string>();

    const extraDefinitions = [
        ...enums,
        ...scalars,
        ...directives,
        ...inputs,
        ...unions,
        ...([
            customResolvers.customQuery,
            customResolvers.customMutation,
            customResolvers.customSubscription,
        ] as ObjectTypeDefinitionNode[]),
    ].filter(Boolean) as DefinitionNode[];

    Object.keys(Scalars).forEach((scalar) => composer.addTypeDefs(`scalar ${scalar}`));

    if (extraDefinitions.length) {
        composer.addTypeDefs(print({ kind: "Document", definitions: extraDefinitions }));
    }

    const nodes = objectNodes.map((definition) => {
        const otherDirectives = (definition.directives || []).filter(
            (x) => !["auth", "exclude", "node", "fulltext"].includes(x.name.value)
        );
        const authDirective = (definition.directives || []).find((x) => x.name.value === "auth");
        const excludeDirective = (definition.directives || []).find((x) => x.name.value === "exclude");
        const nodeDirectiveDefinition = (definition.directives || []).find((x) => x.name.value === "node");
        const fulltextDirectiveDefinition = (definition.directives || []).find((x) => x.name.value === "fulltext");
        const nodeInterfaces = [...(definition.interfaces || [])] as NamedTypeNode[];

        const { interfaceAuthDirectives, interfaceExcludeDirectives } = nodeInterfaces.reduce<{
            interfaceAuthDirectives: DirectiveNode[];
            interfaceExcludeDirectives: DirectiveNode[];
        }>(
            (res, interfaceName) => {
                const iface = interfaces.find((i) => i.name.value === interfaceName.name.value);

                if (iface) {
                    const interfaceAuthDirective = (iface.directives || []).find((x) => x.name.value === "auth");
                    const interfaceExcludeDirective = (iface.directives || []).find((x) => x.name.value === "exclude");

                    if (interfaceAuthDirective) {
                        res.interfaceAuthDirectives.push(interfaceAuthDirective);
                    }

                    if (interfaceExcludeDirective) {
                        res.interfaceExcludeDirectives.push(interfaceExcludeDirective);
                    }
                }

                return res;
            },
            { interfaceAuthDirectives: [], interfaceExcludeDirectives: [] }
        );

        if (interfaceAuthDirectives.length > 1) {
            throw new Error(
                `Multiple interfaces of ${definition.name.value} have @auth directive - cannot determine directive to use`
            );
        }

        if (interfaceExcludeDirectives.length > 1) {
            throw new Error(
                `Multiple interfaces of ${definition.name.value} have @exclude directive - cannot determine directive to use`
            );
        }

        let auth: Auth;
        if (authDirective || interfaceAuthDirectives.length) {
            auth = getAuth(authDirective || interfaceAuthDirectives[0]);
        }

        let exclude: Exclude;
        if (excludeDirective || interfaceExcludeDirectives.length) {
            exclude = parseExcludeDirective(excludeDirective || interfaceExcludeDirectives[0]);
        }

        let nodeDirective: NodeDirective;
        if (nodeDirectiveDefinition) {
            nodeDirective = parseNodeDirective(nodeDirectiveDefinition);
        }

        const nodeFields = getObjFieldMeta({
            obj: definition,
            enums,
            interfaces,
            scalars,
            unions,
            objects: objectNodes,
        });

        let fulltextDirective: FullText;
        if (fulltextDirectiveDefinition) {
            fulltextDirective = parseFulltextDirective({
                directive: fulltextDirectiveDefinition,
                nodeFields,
                definition,
            });
        }

        nodeFields.relationFields.forEach((relationship) => {
            if (relationship.properties) {
                const propertiesInterface = interfaces.find((i) => i.name.value === relationship.properties);
                if (!propertiesInterface) {
                    throw new Error(
                        `Cannot find interface specified in ${definition.name.value}.${relationship.fieldName}`
                    );
                }
                relationshipPropertyInterfaceNames.add(relationship.properties);
            }
            if (relationship.interface) {
                interfaceRelationshipNames.add(relationship.typeMeta.name);
            }
        });

        if (!pointInTypeDefs) {
            pointInTypeDefs = nodeFields.pointFields.some((field) => field.typeMeta.name === "Point");
        }
        if (!cartesianPointInTypeDefs) {
            cartesianPointInTypeDefs = nodeFields.pointFields.some((field) => field.typeMeta.name === "CartesianPoint");
        }

        const node = new Node({
            name: definition.name.value,
            interfaces: nodeInterfaces,
            otherDirectives,
            ...nodeFields,
            // @ts-ignore we can be sure it's defined
            auth,
            // @ts-ignore we can be sure it's defined
            exclude,
            // @ts-ignore we can be sure it's defined
            nodeDirective,
            // @ts-ignore we can be sure it's defined
            fulltextDirective,
            description: definition.description?.value,
        });

        return node;
    });

    const relationshipProperties = interfaces.filter((i) => relationshipPropertyInterfaceNames.has(i.name.value));
    const interfaceRelationships = interfaces.filter((i) => interfaceRelationshipNames.has(i.name.value));
    interfaces = interfaces.filter(
        (i) => !(relationshipPropertyInterfaceNames.has(i.name.value) || interfaceRelationshipNames.has(i.name.value))
    );

    const relationshipFields = new Map<string, ObjectFields>();

    relationshipProperties.forEach((relationship) => {
        const authDirective = (relationship.directives || []).find((x) => x.name.value === "auth");
        if (authDirective) {
            throw new Error("Cannot have @auth directive on relationship properties interface");
        }

        relationship.fields?.forEach((field) => {
            constants.RESERVED_INTERFACE_FIELDS.forEach(([fieldName, message]) => {
                if (field.name.value === fieldName) {
                    throw new Error(message);
                }
            });

            const forbiddenDirectives = ["auth", "relationship", "cypher"];
            forbiddenDirectives.forEach((directive) => {
                const found = (field.directives || []).find((x) => x.name.value === directive);
                if (found) {
                    throw new Error(`Cannot have @${directive} directive on relationship property`);
                }
            });
        });

        const relFields = getObjFieldMeta({
            enums,
            interfaces,
            objects: objectNodes,
            scalars,
            unions,
            obj: relationship,
        });

        if (!pointInTypeDefs) {
            pointInTypeDefs = relFields.pointFields.some((field) => field.typeMeta.name === "Point");
        }
        if (!cartesianPointInTypeDefs) {
            cartesianPointInTypeDefs = relFields.pointFields.some((field) => field.typeMeta.name === "CartesianPoint");
        }

        relationshipFields.set(relationship.name.value, relFields);

        const objectComposeFields = objectFieldsToComposeFields(
            Object.values(relFields).reduce((acc, x) => [...acc, ...x], [])
        );

        const propertiesInterface = composer.createInterfaceTC({
            name: relationship.name.value,
            fields: objectComposeFields,
        });

        composer.createInputTC({
            name: `${relationship.name.value}Sort`,
            fields: propertiesInterface.getFieldNames().reduce((res, f) => {
                return { ...res, [f]: "SortDirection" };
            }, {}),
        });

        composer.createInputTC({
            name: `${relationship.name.value}UpdateInput`,
            fields: [
                ...relFields.primitiveFields.filter((field) => !field.autogenerate && !field.readonly),
                ...relFields.scalarFields,
                ...relFields.enumFields,
                ...relFields.temporalFields.filter((field) => !field.timestamps),
                ...relFields.pointFields,
            ].reduce(
                (res, f) => ({
                    ...res,
                    [f.fieldName]: f.typeMeta.input.update.pretty,
                }),
                {}
            ),
        });

        const relationshipWhereFields = getWhereFields({
            typeName: relationship.name.value,
            fields: {
                scalarFields: relFields.scalarFields,
                enumFields: relFields.enumFields,
                temporalFields: relFields.temporalFields,
                pointFields: relFields.pointFields,
                primitiveFields: relFields.primitiveFields,
            },
            enableRegex,
        });

        composer.createInputTC({
            name: `${relationship.name.value}Where`,
            fields: relationshipWhereFields,
        });

        composer.createInputTC({
            name: `${relationship.name.value}CreateInput`,
            // TODO - This reduce duplicated when creating node CreateInput - put into shared function?
            fields: [
                ...relFields.primitiveFields.filter((field) => !field.autogenerate),
                ...relFields.scalarFields,
                ...relFields.enumFields,
                ...relFields.temporalFields.filter((field) => !field.timestamps),
                ...relFields.pointFields,
            ].reduce((res, f) => {
                if ((f as PrimitiveField)?.defaultValue !== undefined) {
                    const field: InputTypeComposerFieldConfigAsObjectDefinition = {
                        type: f.typeMeta.input.create.pretty,
                        defaultValue: (f as PrimitiveField)?.defaultValue,
                    };
                    res[f.fieldName] = field;
                } else {
                    res[f.fieldName] = f.typeMeta.input.create.pretty;
                }

                return res;
            }, {}),
        });
    });

    interfaceRelationships.forEach((interfaceRelationship) => {
        const implementations = objectNodes.filter((n) =>
            n.interfaces?.some((i) => i.name.value === interfaceRelationship.name.value)
        );

        const interfaceFields = getObjFieldMeta({
            enums,
            interfaces: [...interfaces, ...interfaceRelationships],
            objects: objectNodes,
            scalars,
            unions,
            obj: interfaceRelationship,
        });

        if (!pointInTypeDefs) {
            pointInTypeDefs = interfaceFields.pointFields.some((field) => field.typeMeta.name === "Point");
        }
        if (!cartesianPointInTypeDefs) {
            cartesianPointInTypeDefs = interfaceFields.pointFields.some(
                (field) => field.typeMeta.name === "CartesianPoint"
            );
        }

        const objectComposeFields = objectFieldsToComposeFields(
            Object.values(interfaceFields).reduce((acc, x) => [...acc, ...x], [])
        );

        const composeInterface = composer.createInterfaceTC({
            name: interfaceRelationship.name.value,
            fields: objectComposeFields,
        });

        const interfaceWhereFields = getWhereFields({
            typeName: interfaceRelationship.name.value,
            fields: {
                scalarFields: interfaceFields.scalarFields,
                enumFields: interfaceFields.enumFields,
                temporalFields: interfaceFields.temporalFields,
                pointFields: interfaceFields.pointFields,
                primitiveFields: interfaceFields.primitiveFields,
            },
            enableRegex,
            isInterface: true,
        });

        const [
            implementationsConnectInput,
            implementationsDeleteInput,
            implementationsDisconnectInput,
            implementationsUpdateInput,
            implementationsWhereInput,
        ] = ["ConnectInput", "DeleteInput", "DisconnectInput", "UpdateInput", "Where"].map((suffix) =>
            composer.createInputTC({
                name: `${interfaceRelationship.name.value}Implementations${suffix}`,
                fields: {},
            })
        );

        composer.createInputTC({
            name: `${interfaceRelationship.name.value}Where`,
            fields: { ...interfaceWhereFields, _on: implementationsWhereInput },
        });

        const interfaceCreateInput = composer.createInputTC(`${interfaceRelationship.name.value}CreateInput`);

        composer.getOrCreateITC(`${interfaceRelationship.name.value}UpdateInput`, (tc) => {
            tc.addFields({
                ...[
                    ...interfaceFields.primitiveFields,
                    ...interfaceFields.scalarFields,
                    ...interfaceFields.enumFields,
                    ...interfaceFields.temporalFields.filter((field) => !field.timestamps),
                    ...interfaceFields.pointFields,
                ].reduce(
                    (res, f) =>
                        f.readonly || (f as PrimitiveField)?.autogenerate
                            ? res
                            : {
                                  ...res,
                                  [f.fieldName]: f.typeMeta.input.update.pretty,
                              },
                    {}
                ),
                _on: implementationsUpdateInput,
            });
        });

        createRelationshipFields({
            relationshipFields: interfaceFields.relationFields,
            schemaComposer: composer,
            composeNode: composeInterface,
            sourceName: interfaceRelationship.name.value,
            nodes,
            relationshipPropertyFields: relationshipFields,
        });

        relationships = [
            ...relationships,
            ...createConnectionFields({
                connectionFields: interfaceFields.connectionFields,
                schemaComposer: composer,
                composeNode: composeInterface,
                nodes,
                relationshipPropertyFields: relationshipFields,
            }),
        ];

        implementations.forEach((implementation) => {
            const node = nodes.find((n) => n.name === implementation.name.value) as Node;

            implementationsWhereInput.addFields({
                [implementation.name.value]: {
                    type: `${implementation.name.value}Where`,
                },
            });

            if (node.relationFields.length) {
                implementationsConnectInput.addFields({
                    [implementation.name.value]: {
                        type: `[${implementation.name.value}ConnectInput!]`,
                    },
                });

                implementationsDeleteInput.addFields({
                    [implementation.name.value]: {
                        type: `[${implementation.name.value}DeleteInput!]`,
                    },
                });

                implementationsDisconnectInput.addFields({
                    [implementation.name.value]: {
                        type: `[${implementation.name.value}DisconnectInput!]`,
                    },
                });
            }

            interfaceCreateInput.addFields({
                [implementation.name.value]: {
                    type: `${implementation.name.value}CreateInput`,
                },
            });

            implementationsUpdateInput.addFields({
                [implementation.name.value]: {
                    type: `${implementation.name.value}UpdateInput`,
                },
            });
        });

        if (implementationsConnectInput.getFieldNames().length) {
            const interfaceConnectInput = composer.getOrCreateITC(
                `${interfaceRelationship.name.value}ConnectInput`,
                (tc) => {
                    tc.addFields({ _on: implementationsConnectInput });
                }
            );
            interfaceConnectInput.setField("_on", implementationsConnectInput);
        }

        if (implementationsDeleteInput.getFieldNames().length) {
            const interfaceDeleteInput = composer.getOrCreateITC(
                `${interfaceRelationship.name.value}DeleteInput`,
                (tc) => {
                    tc.addFields({ _on: implementationsDeleteInput });
                }
            );
            interfaceDeleteInput.setField("_on", implementationsDeleteInput);
        }

        if (implementationsDisconnectInput.getFieldNames().length) {
            const interfaceDisconnectInput = composer.getOrCreateITC(
                `${interfaceRelationship.name.value}DisconnectInput`,
                (tc) => {
                    tc.addFields({ _on: implementationsDisconnectInput });
                }
            );
            interfaceDisconnectInput.setField("_on", implementationsDisconnectInput);
        }
    });

    if (pointInTypeDefs) {
        // Every field (apart from CRS) in Point needs a custom resolver
        // to deconstruct the point objects we fetch from the database
        composer.createObjectTC(point.point);
        composer.createInputTC(point.pointInput);
        composer.createInputTC(point.pointDistance);
    }

    if (cartesianPointInTypeDefs) {
        // Every field (apart from CRS) in CartesianPoint needs a custom resolver
        // to deconstruct the point objects we fetch from the database
        composer.createObjectTC(point.cartesianPoint);
        composer.createInputTC(point.cartesianPointInput);
        composer.createInputTC(point.cartesianPointDistance);
    }

    unions.forEach((union) => {
        if (union.types && union.types.length) {
            const fields = union.types.reduce((f, type) => {
                return { ...f, [type.name.value]: `${type.name.value}Where` };
            }, {});

            composer.createInputTC({
                name: `${union.name.value}Where`,
                fields,
            });
        }
    });

    nodes.forEach((node) => {
        const nodeFields = objectFieldsToComposeFields([
            ...node.primitiveFields,
            ...node.cypherFields,
            ...node.enumFields,
            ...node.scalarFields,
            ...node.interfaceFields,
            ...node.objectFields,
            ...node.unionFields,
            ...node.temporalFields,
            ...node.pointFields,
            ...node.ignoredFields,
        ]);

        const composeNode = composer.createObjectTC({
            name: node.name,
            fields: nodeFields,
            description: node.description,
            directives: graphqlDirectivesToCompose(node.otherDirectives),
            interfaces: node.interfaces.map((x) => x.name.value),
        });

        const sortFields = node.sortableFields.reduce(
            (res, f) => ({
                ...res,
                [f.fieldName]: sortDirection.getTypeName(),
            }),
            {}
        );

        if (Object.keys(sortFields).length) {
            const sortInput = composer.createInputTC({
                name: `${node.name}Sort`,
                fields: sortFields,
                description: `Fields to sort ${pluralize(
                    node.name
                )} by. The order in which sorts are applied is not guaranteed when specifying many fields in one ${`${node.name}Sort`} object.`,
            });

            composer.createInputTC({
                name: `${node.name}Options`,
                fields: {
                    sort: {
                        description: `Specify one or more ${`${node.name}Sort`} objects to sort ${pluralize(
                            node.name
                        )} by. The sorts will be applied in the order in which they are arranged in the array.`,
                        type: sortInput.List,
                    },
                    limit: "Int",
                    offset: "Int",
                },
            });
        } else {
            composer.createInputTC({
                name: `${node.name}Options`,
                fields: { limit: "Int", offset: "Int" },
            });
        }

        const queryFields = getWhereFields({
            typeName: node.name,
            enableRegex,
            fields: {
                temporalFields: node.temporalFields,
                enumFields: node.enumFields,
                pointFields: node.pointFields,
                primitiveFields: node.primitiveFields,
                scalarFields: node.scalarFields,
            },
        });

        const countField = {
            type: "Int!",
            resolve: numericalResolver,
            args: {},
        };

        composer.createObjectTC({
            name: `${node.name}AggregateSelection`,
            fields: {
                count: countField,
                ...[...node.primitiveFields, ...node.temporalFields].reduce((res, field) => {
                    if (field.typeMeta.array) {
                        return res;
                    }
                    const objectTypeComposer = aggregationTypesMapper.getAggregationType({
                        fieldName: field.typeMeta.name,
                        nullable: !field.typeMeta.required,
                    });

                    if (!objectTypeComposer) return res;

                    res[field.fieldName] = objectTypeComposer.NonNull;

                    return res;
                }, {}),
            },
        });

        composer.createInputTC({
            name: `${node.name}Where`,
            fields: queryFields,
        });

        if (node.fulltextDirective) {
            const fields = node.fulltextDirective.indexes.reduce((res, index) => {
                return {
                    ...res,
                    [index.name]: composer.createInputTC({
                        name: `${node.name}${upperFirst(index.name)}Fulltext`,
                        fields: {
                            phrase: "String!",
                            score_EQUAL: "Int",
                        },
                    }),
                };
            }, {});

            composer.createInputTC({
                name: `${node.name}Fulltext`,
                fields,
            });
        }

        const uniqueFields = getUniqueFields(node);

        composer.createInputTC({
            name: `${node.name}UniqueWhere`,
            fields: uniqueFields,
        });

        composer.createInputTC({
            name: `${node.name}CreateInput`,
            // TODO - This reduce duplicated when creating relationship CreateInput - put into shared function?
            fields: [
                ...node.primitiveFields,
                ...node.scalarFields,
                ...node.enumFields,
                ...node.temporalFields.filter((field) => !field.timestamps),
                ...node.pointFields,
            ].reduce((res, f) => {
                if ((f as PrimitiveField)?.autogenerate) {
                    return res;
                }

                if ((f as PrimitiveField)?.defaultValue !== undefined) {
                    const field: InputTypeComposerFieldConfigAsObjectDefinition = {
                        type: f.typeMeta.input.create.pretty,
                        defaultValue: (f as PrimitiveField)?.defaultValue,
                    };
                    res[f.fieldName] = field;
                } else {
                    res[f.fieldName] = f.typeMeta.input.create.pretty;
                }

                return res;
            }, {}),
        });

        composer.createInputTC({
            name: `${node.name}UpdateInput`,
            fields: [
                ...node.primitiveFields,
                ...node.scalarFields,
                ...node.enumFields,
                ...node.temporalFields.filter((field) => !field.timestamps),
                ...node.pointFields,
            ].reduce(
                (res, f) =>
                    f.readonly || (f as PrimitiveField)?.autogenerate
                        ? res
                        : {
                              ...res,
                              [f.fieldName]: f.typeMeta.input.update.pretty,
                          },
                {}
            ),
        });

        ["Create", "Update"].map((operation) =>
            composer.createObjectTC({
                name: `${operation}${node.getPlural({ camelCase: false })}MutationResponse`,
                fields: {
                    info: `${operation}Info!`,
                    [node.getPlural({ camelCase: true })]: `[${node.name}!]!`,
                },
            })
        );

        createRelationshipFields({
            relationshipFields: node.relationFields,
            schemaComposer: composer,
            composeNode,
            sourceName: node.name,
            nodes,
            relationshipPropertyFields: relationshipFields,
        });

        relationships = [
            ...relationships,
            ...createConnectionFields({
                connectionFields: node.connectionFields,
                schemaComposer: composer,
                composeNode,
                nodes,
                relationshipPropertyFields: relationshipFields,
            }),
        ];

        if (!node.exclude?.operations.includes("read")) {
            composer.Query.addFields({
                [node.getPlural({ camelCase: true })]: findResolver({ node }),
            });

            composer.Query.addFields({
                [`${node.getPlural({ camelCase: true })}Count`]: countResolver({ node }),
            });

            composer.Query.addFields({
                [`${node.getPlural({ camelCase: true })}Aggregate`]: aggregateResolver({ node }),
            });
        }

        if (!node.exclude?.operations.includes("create")) {
            composer.Mutation.addFields({
                [`create${node.getPlural({ camelCase: false })}`]: createResolver({ node }),
            });
        }

        if (!node.exclude?.operations.includes("delete")) {
            composer.Mutation.addFields({
                [`delete${node.getPlural({ camelCase: false })}`]: deleteResolver({ node }),
            });
        }

        if (!node.exclude?.operations.includes("update")) {
            composer.Mutation.addFields({
                [`update${node.getPlural({ camelCase: false })}`]: updateResolver({ node, schemaComposer: composer }),
            });
        }
    });

    ["Mutation", "Query"].forEach((type) => {
        const objectComposer = composer[type] as ObjectTypeComposer;
        const cypherType = customResolvers[`customCypher${type}`] as ObjectTypeDefinitionNode;

        if (cypherType) {
            const objectFields = getObjFieldMeta({
                obj: cypherType,
                scalars,
                enums,
                interfaces,
                unions,
                objects: objectNodes,
            });

            const objectComposeFields = objectFieldsToComposeFields([
                ...objectFields.enumFields,
                ...objectFields.interfaceFields,
                ...objectFields.primitiveFields,
                ...objectFields.relationFields,
                ...objectFields.scalarFields,
                ...objectFields.unionFields,
                ...objectFields.objectFields,
                ...objectFields.temporalFields,
            ]);

            objectComposer.addFields(objectComposeFields);

            objectFields.cypherFields.forEach((field) => {
                const customResolver = cypherResolver({
                    field,
                    statement: field.statement,
                    type: type as "Query" | "Mutation",
                });

                const composedField = objectFieldsToComposeFields([field])[field.fieldName];

                objectComposer.addFields({ [field.fieldName]: { ...composedField, ...customResolver } });
            });
        }
    });

    interfaces.forEach((inter) => {
        const objectFields = getObjFieldMeta({ obj: inter, scalars, enums, interfaces, unions, objects: objectNodes });

        const objectComposeFields = objectFieldsToComposeFields(
            Object.values(objectFields).reduce((acc, x) => [...acc, ...x], [])
        );

        composer.createInterfaceTC({
            name: inter.name.value,
            description: inter.description?.value,
            fields: objectComposeFields,
            directives: graphqlDirectivesToCompose(
                (inter.directives || []).filter((x) => !["auth", "exclude"].includes(x.name.value))
            ),
        });
    });

    if (!Object.values(composer.Mutation.getFields()).length) {
        composer.delete("Mutation");
    }

    const generatedTypeDefs = composer.toSDL();
    let parsedDoc = parse(generatedTypeDefs);
    // @ts-ignore
    const documentNames = parsedDoc.definitions.filter((x) => "name" in x).map((x) => x.name.value);

    const generatedResolvers = {
        ...Object.entries(composer.getResolveMethods()).reduce((res, [key, value]) => {
            if (!documentNames.includes(key)) {
                return res;
            }

            return { ...res, [key]: value };
        }, {}),
        ...Object.entries(Scalars).reduce((res, [name, scalar]) => {
            if (generatedTypeDefs.includes(`scalar ${name}\n`)) {
                res[name] = scalar;
            }
            return res;
        }, {}),
    };

    unions.forEach((union) => {
        if (!generatedResolvers[union.name.value]) {
            // eslint-disable-next-line no-underscore-dangle
            generatedResolvers[union.name.value] = { __resolveType: (root) => root.__resolveType };
        }
    });

    interfaceRelationships.forEach((i) => {
        if (!generatedResolvers[i.name.value]) {
            // eslint-disable-next-line no-underscore-dangle
            generatedResolvers[i.name.value] = { __resolveType: (root) => root.__resolveType };
        }
    });

    const seen = {};
    parsedDoc = {
        ...parsedDoc,
        definitions: parsedDoc.definitions.filter((definition) => {
            if (!("name" in definition)) {
                return true;
            }

            const n = definition.name?.value as string;

            if (seen[n]) {
                return false;
            }

            seen[n] = n;

            return true;
        }),
    };

    const schema = makeExecutableSchema({
        ...schemaDefinition,
        typeDefs: parsedDoc,
        resolvers: generatedResolvers,
    });

    // Assign a default field resolver to account for aliasing of fields
    forEachField(schema, (field) => {
        if (!field.resolve) {
            // eslint-disable-next-line no-param-reassign
            field.resolve = defaultFieldResolver;
        }
    });

    return {
        nodes,
        relationships,
        schema,
    };
}

export default makeAugmentedSchema;<|MERGE_RESOLUTION|>--- conflicted
+++ resolved
@@ -74,11 +74,8 @@
 import { NodeDirective } from "../classes/NodeDirective";
 import parseNodeDirective from "./parse-node-directive";
 import parseFulltextDirective from "./parse/parse-fulltext-directive";
-<<<<<<< HEAD
+import getUniqueFields from "./get-unique-fields";
 import { AggregationTypesMapper } from "./aggregations/aggregation-types-mapper";
-=======
-import getUniqueFields from "./get-unique-fields";
->>>>>>> 96f60cbc
 
 function makeAugmentedSchema(
     { typeDefs, ...schemaDefinition }: IExecutableSchemaDefinition,
@@ -130,91 +127,7 @@
         },
     });
 
-<<<<<<< HEAD
     const aggregationTypesMapper = new AggregationTypesMapper(composer);
-=======
-    const composeInt = {
-        type: "Int!",
-        resolve: numericalResolver,
-        args: {},
-    };
-
-    const composeFloat = {
-        type: "Float!",
-        resolve: numericalResolver,
-        args: {},
-    };
-
-    const composeId = {
-        type: "ID!",
-        resolve: idResolver,
-        args: {},
-    };
-
-    // Foreach i if i[1] is ? then we will assume it takes on type { min, max }
-    const aggregationSelectionTypeMatrix: [string, any?][] = [
-        [
-            "ID",
-            {
-                shortest: composeId,
-                longest: composeId,
-            },
-        ],
-        [
-            "String",
-            {
-                shortest: "String!",
-                longest: "String!",
-            },
-        ],
-        [
-            "Float",
-            {
-                max: composeFloat,
-                min: composeFloat,
-                average: composeFloat,
-                sum: composeFloat,
-            },
-        ],
-        [
-            "Int",
-            {
-                max: composeInt,
-                min: composeInt,
-                average: composeFloat,
-                sum: composeInt,
-            },
-        ],
-        [
-            "BigInt",
-            {
-                max: "BigInt!",
-                min: "BigInt!",
-                average: "BigInt!",
-                sum: "BigInt!",
-            },
-        ],
-        ["DateTime"],
-        ["LocalDateTime"],
-        ["LocalTime"],
-        ["Time"],
-        ["Duration"],
-    ];
-
-    const aggregationSelectionTypeNames = aggregationSelectionTypeMatrix.map(([name]) => name);
-
-    const aggregationSelectionTypes = aggregationSelectionTypeMatrix.reduce<
-        Record<string, ObjectTypeComposer<unknown, unknown>>
-    >((res, [name, fields]) => {
-        return {
-            ...res,
-            [name]: composer.createObjectTC({
-                name: `${name}AggregateSelection`,
-                fields: fields ?? { min: `${name}!`, max: `${name}!` },
-            }),
-        };
-    }, {});
->>>>>>> 96f60cbc
 
     composer.createInputTC({
         name: "QueryOptions",
