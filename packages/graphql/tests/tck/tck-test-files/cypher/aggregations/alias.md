--- conflicted
+++ resolved
@@ -48,17 +48,14 @@
 
 ```cypher
 MATCH (this:Movie)
-<<<<<<< HEAD
-RETURN { _count: count(this), _id: { _shortest: min(this.id), _longest: max(this.id) }, _title: { _shortest: min(this.title), _longest: max(this.title) }, _imdbRating: { _min: min(this.imdbRating), _max: max(this.imdbRating), _average: avg(this.imdbRating) }, _createdAt: { _min: apoc.date.convertFormat(toString(min(this.createdAt)), "iso_zoned_date_time", "iso_offset_date_time"), _max: apoc.date.convertFormat(toString(max(this.createdAt)), "iso_zoned_date_time", "iso_offset_date_time") } }
-=======
 RETURN {
+    _count: count(this),
     _id: { _shortest: min(this.id), _longest: max(this.id) },
     _title: { _shortest: reduce(shortest = collect(this.title)[0], current IN collect(this.title) | apoc.cypher.runFirstColumn(" RETURN CASE size(current) < size(shortest) WHEN true THEN current ELSE shortest END AS result ", { current: current, shortest: shortest }, false)) ,
     _longest: reduce(shortest = collect(this.title)[0], current IN collect(this.title) | apoc.cypher.runFirstColumn(" RETURN CASE size(current) > size(shortest) WHEN true THEN current ELSE shortest END AS result ", { current: current, shortest: shortest }, false)) },
     _imdbRating: { _min: min(this.imdbRating), _max: max(this.imdbRating), _average: avg(this.imdbRating) },
     _createdAt: { _min: apoc.date.convertFormat(toString(min(this.createdAt)), "iso_zoned_date_time", "iso_offset_date_time"), _max: apoc.date.convertFormat(toString(max(this.createdAt)), "iso_zoned_date_time", "iso_offset_date_time") }
 }
->>>>>>> c2d51f06
 ```
 
 ### Expected Cypher Params
