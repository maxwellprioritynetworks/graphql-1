--- conflicted
+++ resolved
@@ -619,7 +619,6 @@
               title: String
             }
 
-<<<<<<< HEAD
             type MovieActoractorsAggregateSelection {
               name: StringAggregateSelection!
             }
@@ -627,7 +626,8 @@
             type MovieActoractorsAggregationResult {
               count: Int!
               node: MovieActoractorsAggregateSelection
-=======
+            }
+
             input MovieActorsAggregateInput {
               AND: [MovieActorsAggregateInput!]
               OR: [MovieActorsAggregateInput!]
@@ -637,7 +637,6 @@
               count_LT: Int
               count_LTE: Int
               node: MovieActorsNodeAggregationWhereInput
->>>>>>> edd63d4a
             }
 
             input MovieActorsConnectFieldInput {
